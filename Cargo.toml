[workspace]
resolver = "3"
<<<<<<< HEAD
members = ["daemon", "wayland-scanner", "wayland", "wayland-sys"]

[workspace.package]
version = "0.0.1"
edition = "2024"

[workspace.dependencies]
wayland = { path = "wayland" }
waylnad-scanner = { path = "wayland-scanner" }
wayland-sys = { path = "wayland-sys" }
tracing = "0.1.41"
thiserror = "2.0.11"
static_assertions = "1.1.0"
=======
members = ["daemon", "extractor", "dxt", "transmute-extra"]

[workspace.package]
version = "0.0.1"
edition = "2021"

[workspace.dependencies]
thiserror = "2.0.12"
safe-transmute = "0.11.3"
rayon = "1.10.0"
bitflags = "2.9.0"
tracing = "0.1.41"
>>>>>>> abaf4525
<|MERGE_RESOLUTION|>--- conflicted
+++ resolved
@@ -1,30 +1,26 @@
 [workspace]
 resolver = "3"
-<<<<<<< HEAD
-members = ["daemon", "wayland-scanner", "wayland", "wayland-sys"]
+members = [
+    "daemon",
+    "extractor",
+    "dxt",
+    "transmute-extra",
+    "wayland-scanner",
+    "wayland",
+    "wayland-sys",
+]
 
 [workspace.package]
 version = "0.0.1"
 edition = "2024"
 
 [workspace.dependencies]
+thiserror = "2.0.11"
+safe-transmute = "0.11.3"
+rayon = "1.10.0"
+bitflags = "2.9.0"
 wayland = { path = "wayland" }
 waylnad-scanner = { path = "wayland-scanner" }
 wayland-sys = { path = "wayland-sys" }
 tracing = "0.1.41"
-thiserror = "2.0.11"
-static_assertions = "1.1.0"
-=======
-members = ["daemon", "extractor", "dxt", "transmute-extra"]
-
-[workspace.package]
-version = "0.0.1"
-edition = "2021"
-
-[workspace.dependencies]
-thiserror = "2.0.12"
-safe-transmute = "0.11.3"
-rayon = "1.10.0"
-bitflags = "2.9.0"
-tracing = "0.1.41"
->>>>>>> abaf4525
+static_assertions = "1.1.0"