--- conflicted
+++ resolved
@@ -110,7 +110,30 @@
         f.debug_struct(std::any::type_name::<Self>())
             .finish_non_exhaustive()
     }
-<<<<<<< HEAD
+}
+impl<T> PartialEq for WlProxyQuery<T> {
+    fn eq(&self, other: &Self) -> bool {
+        self.raw == other.raw
+    }
+}
+
+#[derive(Clone, PartialEq, Copy)]
+pub struct WlDynProxyQuery {
+    // TODO(hack3rmann): determine a nice API for object querying
+    raw: *const wl_proxy,
+}
+
+impl WlDynProxyQuery {
+    pub const unsafe fn from_raw(raw: *const wl_proxy) -> Self {
+        Self { raw }
+    }
+}
+
+impl fmt::Debug for WlDynProxyQuery {
+    fn fmt(&self, f: &mut std::fmt::Formatter<'_>) -> std::fmt::Result {
+        f.debug_struct(std::any::type_name::<Self>())
+            .finish_non_exhaustive()
+    }
 }
 
 macro_rules! define_proxies {
@@ -145,6 +168,4 @@
 define_proxies! {
     WlRegistry, WlCompositor, WlRegion, WlSurface, WlOutput,
     WlShm, WlShmPool, ZwlrLayerShellV1, ZwlrLayerSurfaceV1, WlBuffer
-=======
->>>>>>> 43ca4176
 }