--- conflicted
+++ resolved
@@ -175,11 +175,7 @@
     }
 
     /// Writes [`WlObject`] to the message
-<<<<<<< HEAD
-    pub fn object(self, value: &'s impl AsProxy) -> Self {
-=======
     pub fn object(self, value: &'s WlProxy) -> Self {
->>>>>>> 43ca4176
         self.maybe_object(Some(value))
     }
 
