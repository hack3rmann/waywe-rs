--- conflicted
+++ resolved
@@ -5,15 +5,9 @@
 
 [dependencies]
 bytemuck = { version = "1.21.0", features = ["extern_crate_alloc", "derive"] }
-<<<<<<< HEAD
-rustix = { version = "0.38.44", features = ["fs", "net"] }
-thiserror = "2.0.11"
-tokio = { version = "1.43.0", features = ["full"] }
-=======
 raw-window-handle = "0.6.2"
 rustix = { version = "0.38.44", features = ["fs", "net", "process"] }
 thiserror = "2.0.11"
 tokio = { version = "1.43.0", features = ["full"] }
 wgpu = { version = "24.0.1", features = ["glsl"] }
-wayland.workspace = true
->>>>>>> 3488d1d7
+wayland.workspace = true